# Ignore everything
*
# Don't ignore directories, so we can recurse into them
!*/
# Don't ignore .gitignore, LICENSE and *.go files
!.gitignore
!.dockerignore
!LICENSE
!*.go
!.travis.yml
!Makefile
<<<<<<< HEAD
!vendor/**
=======
!Dockerfile
>>>>>>> f90e997b
src
pkg<|MERGE_RESOLUTION|>--- conflicted
+++ resolved
@@ -9,10 +9,7 @@
 !*.go
 !.travis.yml
 !Makefile
-<<<<<<< HEAD
 !vendor/**
-=======
 !Dockerfile
->>>>>>> f90e997b
 src
 pkg